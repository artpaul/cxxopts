/*

Copyright (c) 2014 Jarryd Beck

Permission is hereby granted, free of charge, to any person obtaining a copy
of this software and associated documentation files (the "Software"), to deal
in the Software without restriction, including without limitation the rights
to use, copy, modify, merge, publish, distribute, sublicense, and/or sell
copies of the Software, and to permit persons to whom the Software is
furnished to do so, subject to the following conditions:

The above copyright notice and this permission notice shall be included in
all copies or substantial portions of the Software.

THE SOFTWARE IS PROVIDED "AS IS", WITHOUT WARRANTY OF ANY KIND, EXPRESS OR
IMPLIED, INCLUDING BUT NOT LIMITED TO THE WARRANTIES OF MERCHANTABILITY,
FITNESS FOR A PARTICULAR PURPOSE AND NONINFRINGEMENT. IN NO EVENT SHALL THE
AUTHORS OR COPYRIGHT HOLDERS BE LIABLE FOR ANY CLAIM, DAMAGES OR OTHER
LIABILITY, WHETHER IN AN ACTION OF CONTRACT, TORT OR OTHERWISE, ARISING FROM,
OUT OF OR IN CONNECTION WITH THE SOFTWARE OR THE USE OR OTHER DEALINGS IN
THE SOFTWARE.

*/

#include <iostream>

#include "cxxopts.hpp"

int main(int argc, char* argv[])
{
  try
  {
    cxxopts::Options options(argv[0], " - example command line options");

    bool apple = false;

    options.add_options()
      ("a,apple", "an apple", cxxopts::value<bool>(apple))
      ("b,bob", "Bob")
<<<<<<< HEAD
      ("f,file", "File", cxxopts::value<std::vector<std::string>>())
      ("o,output", "Output file", cxxopts::value<std::string>()
          ->default_value("a.out")->implicit_value("b.def"))
=======
      ("f,file", "File", cxxopts::value<std::vector<std::string>>(), "FILE")
>>>>>>> 1a558d76
      ("positional", 
        "Positional arguments: these are the arguments that are entered "
        "without an option", cxxopts::value<std::string>())
      ("long-description",
        "thisisareallylongwordthattakesupthewholelineandcannotbebrokenataspace")
      ("help", "Print help")
      ("int", "An integer", cxxopts::value<int>(), "N")
      ("option_that_is_too_long_for_the_help", "A very long option")
    #ifdef CXXOPTS_USE_UNICODE
      ("unicode", u8"A help option with non-ascii: à. Here the size of the"
        " string should be correct")
    #endif
    ;

    options.add_options("Group")
      ("c,compile", "compile")
      ("d,drop", "drop", cxxopts::value<std::vector<std::string>>());

    options.parse_positional("positional");

    options.parse(argc, argv);

    if (options.count("help"))
    {
      std::cout << options.help({"", "Group"}) << std::endl;
      exit(0);
    }

    if (apple)
    {
      std::cout << "Saw option ‘a’" << std::endl;
    }

    if (options.count("b"))
    {
      std::cout << "Saw option ‘b’" << std::endl;
    }

    if (options.count("f"))
    {
      auto& ff = options["f"].as<std::vector<std::string>>();
      std::cout << "Files" << std::endl;
      for (const auto& f : ff)
      {
        std::cout << f << std::endl;
      }
    }

    if (options.count("positional"))
    {
      std::cout << "Positional = " << options["positional"].as<std::string>()
        << std::endl;
    }

    if (options.count("output"))
    {
      std::cout << "Output = " << options["output"].as<std::string>()
        << std::endl;
    }

    if (options.count("int"))
    {
      std::cout << "int = " << options["int"].as<int>() << std::endl;
    }

    std::cout << "Arguments remain = " << argc << std::endl;

  } catch (const cxxopts::OptionException& e)
  {
    std::cout << "error parsing options: " << e.what() << std::endl;
    exit(1);
  }

  return 0;
}<|MERGE_RESOLUTION|>--- conflicted
+++ resolved
@@ -37,13 +37,9 @@
     options.add_options()
       ("a,apple", "an apple", cxxopts::value<bool>(apple))
       ("b,bob", "Bob")
-<<<<<<< HEAD
-      ("f,file", "File", cxxopts::value<std::vector<std::string>>())
+      ("f,file", "File", cxxopts::value<std::vector<std::string>>(), "FILE")
       ("o,output", "Output file", cxxopts::value<std::string>()
           ->default_value("a.out")->implicit_value("b.def"))
-=======
-      ("f,file", "File", cxxopts::value<std::vector<std::string>>(), "FILE")
->>>>>>> 1a558d76
       ("positional", 
         "Positional arguments: these are the arguments that are entered "
         "without an option", cxxopts::value<std::string>())
