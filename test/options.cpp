--- conflicted
+++ resolved
@@ -291,14 +291,10 @@
   options.parse_positional("positional");
   auto result = options.parse(argc, argv);
 
-<<<<<<< HEAD
-  REQUIRE(options.count("positional") == 7);
-=======
-  REQUIRE(result.count("positional") == 6);
->>>>>>> 70b92306
+  REQUIRE(result.count("positional") == 7);
 
   auto& positional = result["positional"].as<std::vector<int>>();
-  REQUIRE(positional.size() == 6);
+  REQUIRE(positional.size() == 7);
   CHECK(positional[0] == 5);
   CHECK(positional[1] == 6);
   CHECK(positional[2] == -6);
@@ -407,7 +403,6 @@
   CHECK(positional[3] == -1.5e6);
 }
 
-<<<<<<< HEAD
 TEST_CASE("Invalid integers", "[integer]") {
     cxxopts::Options options("invalid_integers", "rejects invalid integers");
     options.add_options()
@@ -420,7 +415,8 @@
 
     options.parse_positional("positional");
     CHECK_THROWS_AS(options.parse(argc, argv), cxxopts::argument_incorrect_type);
-=======
+}
+
 TEST_CASE("Booleans", "[boolean]") {
   cxxopts::Options options("parses_floats", "parses floats correctly");
   options.add_options()
@@ -443,5 +439,4 @@
   CHECK(result["bool"].as<bool>() == false);
   CHECK(result["debug"].as<bool>() == true);
   CHECK(result["timing"].as<bool>() == true);
->>>>>>> 70b92306
 }